# -*- coding: utf-8 -*-
'''
Created on 30 September 2019
@author: Anders Muskens, Philip Winkler
Copyright © 2019 Anders Muskens, Philip Winkler, Delmic

This program is free software; you can redistribute it and/or
modify it under the terms of the GNU General Public License
version 2 as published by the Free Software Foundation.

This program is distributed in the hope that it will be useful,
but WITHOUT ANY WARRANTY; without even the implied warranty of
MERCHANTABILITY or FITNESS FOR A PARTICULAR PURPOSE.  See the
GNU General Public License for more details.

You should have received a copy of the GNU General Public License
along with this program; if not, see http://www.gnu.org/licenses/.
'''
from collections import OrderedDict

from appdirs import AppDirs
import configparser
from jolt import driver
import jolt
from jolt.gui import xmlh
from jolt.util import log, call_in_wx_main
import logging
import os
from shutil import copyfile
import sys
import threading
import time
import traceback
import warnings
from wx import xrc
import wx
import wx.adv
from pkg_resources import resource_filename

# Start simulator if environment variable is set
TEST_NOHW = (os.environ.get("TEST_NOHW", 0) != 0)  # Default to Hw testing

# Set up logging
logging.basicConfig(format='%(asctime)s %(levelname)s %(message)s', level=logging.DEBUG)

POLL_INTERVAL = 1.0  # seconds
SAVE_CONFIG = True  # save configuration before closing
STR2CHANNEL = {"R": driver.CHANNEL_R, "G": driver.CHANNEL_G, "B": driver.CHANNEL_B,
               "Pan": driver.CHANNEL_PAN, "OFF": driver.CHANNEL_OFF}
CHANNEL2STR = {driver.CHANNEL_R: "R", driver.CHANNEL_G: "G", driver.CHANNEL_B: "B",
                driver.CHANNEL_PAN: "Pan", driver.CHANNEL_OFF: "OFF"}

MPPC_TEMP_POWER_OFF = 24  # degrees in °C
MPPC_TEMP_DEBUG = 15   # degrees in °C
MPPC_TEMP_POWER_ON = -10  # degrees in °C
MPPC_TEMP_REL = (-1, 1)  # temperature range, relative to the target temperature, in °C


class JoltApp(wx.App):
    """
    The Jolt Control Window Application
    """

    def __init__(self, simulated=TEST_NOHW):
        """
        Constructor
        :param simulated: True if the Jolt driver should be a simulator
        """
        self.simulated = simulated
        self.debug_mode = False
        self.should_close = threading.Event()  # stop polling thread if set
        self.warnings = set()
        self.error_codes = set()
        self.attrs_to_watch = {}  # empty dict

        # Load configuration and logging files, create directories if they don't exist
        dirs = AppDirs("Jolt", "Delmic")
        self.config_file = os.path.join(dirs.user_data_dir, 'jolt.ini')
        self.log_file = os.path.join(dirs.user_log_dir, 'jolt.log')  # C:\Users\<name>\AppData\Local\Delmic\Jolt\Logs
        if not os.path.isdir(dirs.user_data_dir):
            os.makedirs(dirs.user_data_dir)
            copyfile(resource_filename('jolt.gui', 'jolt.ini'), os.path.join(dirs.user_data_dir, 'jolt.ini'))
        if not os.path.isdir(dirs.user_log_dir):
            os.makedirs(dirs.user_log_dir)

        self.config = None
        # Initialize values
        self.voltage, self.gain, self.offset, self.channel = self.load_config(section='DEFAULT')
        self.mppc_temp, self.heat_sink_temp, self.vacuum_pressure = (0, 0, 0)
        # Get the target mppc temperature from the configuration file if provided,
        # otherwise use the default one.
        self.target_mppc_temp = self.load_config(section='TARGET')
        # Get the threshold values from the configuration file if provided, otherwise use the default ones.
        self.mppc_temp_rel, self.saferange_sink_temp, self.saferange_mppc_current, self.saferange_vacuum_pressure = \
            self.load_config(section='SAFERANGE')
        self.error = 8  # 8 means no error
        self.target_temp = 24
        self.voltage_gui = self.voltage
        self.power = False
        self.hv = False

        # Initialize wx components
        super().__init__(self)
        self.init_dialog()

        # Start driver
        try:
            self.dev = driver.JOLTComputerBoard(simulated)
            self.startup_error = False
        except IOError as ex:
            self.startup_error = True
            super().__init__(self)
            dlg = wx.MessageBox("Connection to Jolt failed. Make sure the hardware is connected and turned on.",
                          'Info', wx.OK)
            logging.error("Jolt failed to start: %s", ex)
            sys.exit(0)
            return
        except Exception as ex:
            logging.error("Jolt failed to start: %s", ex)
            sys.exit(0)
            return

        # Get information from hardware for the log
        logging.info("Software version: %s", jolt.__version__)
        logging.info("Backend firmware: %s" % self.dev.get_be_fw_version())
        logging.info("Backend hardware: %s" % self.dev.get_be_hw_version())
        logging.info("Backend serial number: %s" % self.dev.get_be_sn())
        logging.info("Frontend firmware: %s" % self.dev.get_fe_fw_version())
        logging.info("Frontend hardware: %s" % self.dev.get_fe_hw_version())
        logging.info("Frontend serial number: %s" % self.dev.get_fe_sn())

        # Set hw output to single-ended
        self.dev.set_signal_type(single_ended=True)

        # Write gain, offset, channel parameters to device
        self.dev.set_gain(self.gain)
        self.dev.set_offset(self.offset)
        self.dev.set_channel(STR2CHANNEL[self.channel])

        # Start the thread for polling
        self.polling_thread = threading.Thread(target=self.do_poll)
        self.polling_thread.start()

        # Don't write voltage to device yet, but show value in the gui
        self.spinctrl_voltage.SetValue(self.voltage_gui)
        self.spinctrl_voltage.SetForegroundColour((211, 211, 211))
        self.refresh()

    def load_config(self, section):
        """
        Reads configuration file
        :returns: (float, float, float, str): voltage, gain, offset, channel if section 'DEFAULT'
                  (float): mppc_temp if section 'TARGET'
                  (tuple, tuple, tuple, tuple): mppc_temp_rel, heatsink_temp, mppc_current, vacuum_pressure if
                  section 'SAFERANGE'
        """
        if self.config is None:
            self.config = configparser.ConfigParser(converters={'tuple': self.get_tuple})
            logging.debug("Reading configuration file %s", self.config_file)
            self.config.read(self.config_file)
        if section == 'DEFAULT':
            try:
                voltage = self.config.getfloat('DEFAULT', 'voltage', fallback=0.0)
                gain = self.config.getfloat('DEFAULT', 'gain', fallback=0.0)
                offset = self.config.getfloat('DEFAULT', 'offset', fallback=0.0)
                channel = self.config.get('DEFAULT', 'channel', fallback="R")
            except Exception as ex:
                logging.error("Invalid given values, falling back to default values, ex: %s", ex)
                voltage, gain, offset, channel = (0.0, 0.0, 0.0, "R")
            if channel not in ["R", "G", "B", "Pan"]:
                channel = "R"
            return voltage, gain, offset, channel
        elif section == 'TARGET':
            try:
                mppc_temp = self.config.getint('TARGET', 'mppc_temp', fallback=MPPC_TEMP_POWER_ON)
            except Exception as ex:
                logging.error("Invalid TARGET mppc temperature, an integer expected, "
                              "falling back to default values, ex: %s", ex)
                mppc_temp = MPPC_TEMP_POWER_ON
            return mppc_temp
        elif section == 'SAFERANGE':
            try:
                mppc_temp_rel = self.config.gettuple('SAFERANGE', 'mppc_temp_rel', fallback=MPPC_TEMP_REL)
                heatsink_temp = self.config.gettuple('SAFERANGE', 'heatsink_temp',
                                                     fallback=driver.SAFERANGE_HEATSINK_TEMP)
                mppc_current = self.config.gettuple('SAFERANGE', 'mppc_current',
                                                    fallback=driver.SAFERANGE_MPCC_CURRENT)
                vacuum_pressure = self.config.gettuple('SAFERANGE', 'vacuum_pressure',
                                                       fallback=driver.SAFERANGE_VACUUM_PRESSURE)
            except Exception as ex:
                logging.error("Invalid SAFERANGE values, tuples of integers expected, "
                              "falling back to default values, ex: %s", ex)
                mppc_temp_rel = MPPC_TEMP_REL
                heatsink_temp = driver.SAFERANGE_HEATSINK_TEMP
                mppc_current = driver.SAFERANGE_MPCC_CURRENT
                vacuum_pressure = driver.SAFERANGE_VACUUM_PRESSURE
            return mppc_temp_rel, heatsink_temp, mppc_current, vacuum_pressure
        else:
            raise ValueError("No available section with name %s in the config file", section)

    def get_tuple(section, option):
        return tuple(int(k.strip()) for k in option[1:-1].split(','))

    def save_config(self):
        """
        Save the configuration to an INI file. This is usually called when the window is closed.
        Note that the 'TARGET' and 'SAFERANGE' sections are not saved on purpose. They should not appear in the
        config file if the user hasn’t explicitly written them. The ini file will contain these 2 sections only
        if they are read from the previous config.read().
        """
        if not SAVE_CONFIG:
            logging.warning("Not saving jolt state.")
            return
        cfgfile = open(self.config_file, 'w')
        self.config.set('DEFAULT', 'voltage', str(self.voltage_gui))
        self.config.set('DEFAULT', 'gain', str(self.gain))
        self.config.set('DEFAULT', 'offset', str(self.offset))
        self.config.set('DEFAULT', 'channel', str(self.channel))
        self.config.write(cfgfile)
        cfgfile.close()

    def init_dialog(self):
        """
        Load the XRC GUI and connect all of the GUI controls to their event handlers
        """
        # XRC Loading
        self.res = xrc.XmlResource(resource_filename('jolt.gui', 'jolt_app.xrc'))
        # custom xml handler for wxSpinCtrlDouble, which is not supported officially yet
        self.res.InsertHandler(xmlh.SpinCtrlDoubleXmlHandler())
        self.dialog = self.res.LoadDialog(None, 'ControlWindow')

        # Initialize logging and connect it to the log text box
        formatter = logging.Formatter('%(asctime)s %(levelname)s %(message)s')

        # attach the logging to the log text control as a handler
        self.txtbox_log = xrc.XRCCTRL(self.dialog, 'txtbox_log')
        self.textHandler = log.TextFieldHandler()
        self.textHandler.setTextField(self.txtbox_log)
        self.textHandler.setLevel(logging.INFO)
        self.textHandler.setFormatter(formatter)

        # add a file logger handler
        logging.debug("Opening log file %s", self.log_file)
        self.fileHandler = logging.FileHandler(self.log_file)
        self.fileHandler.setLevel(logging.DEBUG)
        self.fileHandler.setFormatter(formatter)

        # attach to the global logger
        self.logger = logging.getLogger('')  # use the global logger
        self.logger.addHandler(self.textHandler)
        self.logger.addHandler(self.fileHandler)

        # controls and events:
        # Initialize all of the GUI controls and connect them to events
        self.ctl_power =  xrc.XRCCTRL(self.dialog, 'ctl_power')
        self.ctl_power.Bind(wx.EVT_LEFT_DOWN, self.on_power)
        self.ctl_hv = xrc.XRCCTRL(self.dialog, 'ctl_hv')
        self.ctl_hv.Bind(wx.EVT_LEFT_DOWN, self.on_voltage_button)

        self.btn_auto_bc = xrc.XRCCTRL(self.dialog, 'btn_AutoBC')
        self.dialog.Bind(wx.EVT_BUTTON, self.on_auto_bc, id=xrc.XRCID('btn_AutoBC'))

        # tooltip power
        self.ctl_power.ToolTip = wx.ToolTip("Cooling can only be turned on if pressure is OK")

        # voltage
        self.spinctrl_voltage = xrc.XRCCTRL(self.dialog, 'spn_voltage')
        self.dialog.Bind(wx.EVT_SPINCTRLDOUBLE, self.on_voltage_value, id=xrc.XRCID('spn_voltage'))
        self.dialog.Bind(wx.EVT_TEXT_ENTER, self.on_voltage_value, id=xrc.XRCID('spn_voltage'))

        # gain and offset
        self.slider_gain = xrc.XRCCTRL(self.dialog, 'slider_gain')
        self.slider_offset = xrc.XRCCTRL(self.dialog, 'slider_offset')
        self.spinctrl_gain = xrc.XRCCTRL(self.dialog, 'spin_gain')
        self.spinctrl_offset = xrc.XRCCTRL(self.dialog, 'spin_offset')
        self.dialog.Bind(wx.EVT_SCROLL, self.on_gain_slider, id=xrc.XRCID('slider_gain'))
        self.dialog.Bind(wx.EVT_SCROLL, self.on_offset_slider, id=xrc.XRCID('slider_offset'))
        self.dialog.Bind(wx.EVT_SPINCTRLDOUBLE, self.on_gain_spin, id=xrc.XRCID('spin_gain'))
        self.dialog.Bind(wx.EVT_SPINCTRLDOUBLE, self.on_offset_spin, id=xrc.XRCID('spin_offset'))
<<<<<<< HEAD
        self.dialog.Bind(wx.EVT_TEXT_ENTER, self.on_gain_spin, id=xrc.XRCID('spn_gain'))
        self.dialog.Bind(wx.EVT_TEXT_ENTER, self.on_offset_spin, id=xrc.XRCID('spn_offset'))
=======
        self.dialog.Bind(wx.EVT_TEXT_ENTER, self.on_gain_spin, id=xrc.XRCID('spin_gain'))
        self.dialog.Bind(wx.EVT_TEXT_ENTER, self.on_offset_spin, id=xrc.XRCID('spin_offset'))
>>>>>>> 2657ee77

        # channel selection
        self.channel_ctrl = xrc.XRCCTRL(self.dialog, 'radio_channel')
        self.channel_ctrl.SetSelection(0)
        self.dialog.Bind(wx.EVT_RADIOBOX, self.on_radiobox, id=xrc.XRCID('radio_channel'))

        # live displays
        self.txtbox_output = xrc.XRCCTRL(self.dialog, 'txtbox_current')
        self.txtbox_MPPCTemp = xrc.XRCCTRL(self.dialog, 'txtbox_MPPCTemp')
        self.txtbox_sinkTemp = xrc.XRCCTRL(self.dialog, 'txtbox_sinkTemp')
        self.txtbox_vacuumPressure = xrc.XRCCTRL(self.dialog, 'txtbox_vacuumPressure')

        # log display
        self.btn_viewLog = xrc.XRCCTRL(self.dialog, 'btn_viewLog', wx.CollapsiblePane)
        self.dialog.Bind(wx.EVT_COLLAPSIBLEPANE_CHANGED, self.on_collapse_log, id=xrc.XRCID('btn_viewLog'))

        # catch the closing event
        self.dialog.Bind(wx.EVT_CLOSE, self.on_close)
        
        # debug mode: allow F5 shortcut to enable all controls
        f5_id = 1
        self.dialog.Bind(wx.EVT_MENU, self.on_f5, id=f5_id)
        accel_tbl = wx.AcceleratorTable([(wx.ACCEL_NORMAL, wx.WXK_F5, f5_id)])
        self.dialog.SetAcceleratorTable(accel_tbl)
        self.power_label = xrc.XRCCTRL(self.dialog, 'm_staticText16')  # will be updated in debug mode
        self.txtbox_output.SetFocus()  # if focus is None, the f5 event is not captured, so set focus to a textbox

        # change title for simulator to avoid confusion
        if self.simulated:
            self.dialog.SetTitle("Delmic Jolt Simulator")

        # Load bitmaps
        self.bmp_off = wx.Bitmap(resource_filename('jolt.gui', "img/icon_toggle_off.png"))
        self.bmp_on = wx.Bitmap(resource_filename('jolt.gui', "img/icon_toggle_on.png"))
        self.bmp_icon = wx.Bitmap(resource_filename('jolt.gui', "img/icon_jolt.png"))

        # set icon
        icon = wx.Icon()
        icon.CopyFromBitmap(self.bmp_icon)
        self.dialog.SetIcon(icon)

        self.dialog.Show()
        self.refresh()

    @call_in_wx_main
    def on_f5(self, event):
        if self.debug_mode:
            self.debug_mode = False
        else:
            passwd = wx.PasswordEntryDialog(None, "Enter Debug Mode", 'Password','',
                                            style=wx.TextEntryDialogStyle)
            ans = passwd.ShowModal()
            if ans == wx.ID_OK:
                entered_password = passwd.GetValue()
                if entered_password == "delmic":
                    self.debug_mode = True
            passwd.Destroy()
        self.refresh()
        event.Skip()

    def check_saferange(self, textctrl, val, srange, name, t=None):
        """
        Checks if a value is in the defined safe range and displays it in the corresponding colour
        (green if it's ok, red if it isn't, black if it's still adjusting). If the value is outside
        the range, a system warning will be displayed and the device will be powered off.
        If the current time is specified in the t parameter, there will be a buffer of 1 minute for
        the value to adjust. During this time period, the value will be displayed in black.
        :param textctrl: wx TextCtrl
        :param val: (float) a value
        :param srange: (float tuple) safe range
        :param name: (str) the name of the parameter used in the error message
        :param t (float or None) current time. If specified, the function will only give an error
        if the value persists to be out of range after one minute.
        """
        textctrl.SetForegroundColour(wx.BLACK)
        if srange[0] <= val <= srange[1]:
            textctrl.SetForegroundColour((50, 210, 50))  # somewhat less bright than wx.GREEN
            if name in self.warnings:
                self.warnings.remove(name)  # clear the warning if the error goes away
            if name in self.attrs_to_watch:
                del self.attrs_to_watch[name]
        else:
            if not t:
                textctrl.SetForegroundColour(wx.RED)
                # this way, the warning message is only displayed when the warning first occurs
                if name not in self.warnings:
                    self.warnings.add(name)
                    msg = wx.adv.NotificationMessage("DELMIC JOLT", message="%s is outside of the safe range of operation." % (name,), parent=self.dialog,
                                                     flags=wx.ICON_WARNING)
                    msg.Show()
                # Power off
                if self.power and not self.debug_mode:
                    self.toggle_power()
                logging.warning("%s (%f) is outside of the safe range of operation (%f -> %f).",
                                name, val, srange[0], srange[1])
            elif name not in self.attrs_to_watch:
                # don't complain yet, but take notice
                self.attrs_to_watch[name] = t
            elif time.time() >= self.attrs_to_watch[name] + 60:
                textctrl.SetForegroundColour(wx.RED)
                # this way, the warning message is only displayed when the warning first occurs
                if name not in self.warnings:
                    self.warnings.add(name)
                    msg = wx.adv.NotificationMessage("DELMIC JOLT", message="%s is outside of the safe range of operation." % (name,), parent=self.dialog,
                                                     flags=wx.ICON_WARNING)
                    msg.Show()
                # Power off
                if self.power and not self.debug_mode:
                    self.toggle_power()
                logging.warning("%s (%f) is outside of the safe range of operation (%f -> %f).",
                                name, val, srange[0], srange[1])
                del self.attrs_to_watch[name]

    def on_close(self, event):
        # If device is powered on, ask use to power it off first
        if self.power:
            dlg = wx.MessageDialog(None, "Power down the Jolt hardware before closing the application?", 'Notice', wx.OK | wx.CANCEL | wx.ICON_WARNING)
            dlg.SetOKCancelLabels("Power down", "Cancel closing")
            result = dlg.ShowModal()
 
            if result == wx.ID_OK:
                logging.info("Powering down Jolt...")
                self.dev.set_target_mppc_temp(24)
            else:
                return  # Cancel closing

        self.should_close.set()  # Stop the polling thread
        self.save_config()  # Save config to INI
        self.dialog.Destroy()
        event.Skip()

    def on_collapse_log(self, event):
        self.dialog.Fit()
        event.Skip()

    def on_power(self, event):
        self.toggle_power()

    def toggle_power(self):
        if self.ctl_power.IsEnabled():
            self.power = not self.power
            logging.info("Changed power state to: %s", self.power)
            if self.power:
                if self.debug_mode:
                    self.target_temp = MPPC_TEMP_DEBUG
                else:
                    self.target_temp = self.target_mppc_temp
            else:
                self.target_temp = MPPC_TEMP_POWER_OFF
            self.dev.set_target_mppc_temp(self.target_temp)

        # Turn voltage off if device is not powered on
        if not self.power:
            self.hv = False
            logging.info("Changed voltage state to: %s", self.hv)
            self.dev.set_voltage(0)
            self.spinctrl_voltage.SetForegroundColour((211, 211, 211))
            self.spinctrl_voltage.SetValue(self.voltage_gui)

        self.refresh()

    def on_voltage_button(self, event):
        """
        Enable/disable voltage changes. If disabled, set voltage to 0. 
        """
        # Toggle the HV value
        if self.ctl_hv.IsEnabled():
            self.hv = not self.hv
            logging.info("Changed voltage state to: %s", self.hv)

            if self.hv:
                # write parameters to device
                self.dev.set_voltage(self.voltage_gui)
                self.spinctrl_voltage.SetForegroundColour(wx.Colour(wx.BLACK))
            else:
                self.dev.set_voltage(0)
                # light grey to show it's not actually set
                self.spinctrl_voltage.SetForegroundColour((211, 211, 211))
                self.spinctrl_voltage.SetValue(self.voltage_gui)
        self.refresh()

    def on_auto_bc(self, event):
        raise NotImplementedError()
        # disable gain/offset controls

    def on_voltage_value(self, event):
        """
        Set voltage if voltage change enabled, otherwise ignore.
        """
        self.voltage_gui = self.spinctrl_voltage.GetValue()
        if self.hv:
            logging.debug("Changed voltage to %s", self.voltage_gui)
            self.dev.set_voltage(self.voltage_gui)
        # Set focus to dialog when we're done, so the ctrl will update with values from the hw
        self.txtbox_output.SetFocus()
        event.Skip()

    def on_radiobox(self, event):
        self.dev.set_channel(STR2CHANNEL[event.GetEventObject().GetStringSelection()])
        logging.debug("Changed channel to %s", event.GetEventObject().GetStringSelection())
        event.Skip()

    def on_gain_slider(self, event):
        gain = event.GetPosition()
        self.spinctrl_gain.SetValue(gain)
        self.dev.set_gain(gain)
        logging.debug("Changed gain to %s", gain)
        event.Skip()

    def on_offset_slider(self, event):
        offset = event.GetPosition()
        self.spinctrl_offset.SetValue(offset)
        self.dev.set_offset(offset)
        logging.debug("Changed offset to %s", offset)
        event.Skip()

    def on_gain_spin(self, event):
        gain = self.spinctrl_gain.GetValue()
        self.slider_gain.SetValue(int(gain))
        self.dev.set_gain(gain)
        logging.debug("Changed gain to %s", gain)
        self.txtbox_output.SetFocus()
        event.Skip()

    def on_offset_spin(self, event):
        offset = self.spinctrl_offset.GetValue()
        self.slider_offset.SetValue(int(offset))
        self.dev.set_offset(offset)
        logging.debug("Changed offset to %s", offset)
        self.txtbox_output.SetFocus()
        event.Skip()

    @call_in_wx_main
    def update_controls(self):
        """
        Enable/disable the right controls, set bitmap controls and let the user know if we are in debug mode.
        """
        def disable_bmp(bmp):
            # The bitmap control should be greyed out. On linux, disabling the StaticBitmap does this
            # automatically, however, on windows, this requires a bit more work. wx.Bitmap has a function
            # .ConvertToDisabled(), but the resulting bitmap is almost transparent and can hardly be seen.
            # Therefore we have to go the long way around and first convert the bitmap to an image, which
            # can be converted to greyscale and then convert it back to a bitmap.
            return bmp.ConvertToImage().ConvertToGreyscale().ConvertToDisabled().ConvertToBitmap()

        pressure_ok = self.saferange_vacuum_pressure[0] <= self.vacuum_pressure <= self.saferange_vacuum_pressure[1]
        heatsink_ok = self.saferange_sink_temp[0] <= self.heat_sink_temp <= self.saferange_sink_temp[1]
        if self.debug_mode or self.power:
            # enable all
            self.ctl_power.Enable(True)
            self.ctl_hv.Enable(True)
            self.ctl_power.SetBitmap(self.bmp_on if self.power else self.bmp_off)
            self.ctl_hv.SetBitmap(self.bmp_on if self.hv else self.bmp_off)
            self.channel_ctrl.Enable(True)
            self.spinctrl_voltage.Enable(True)
            self.slider_gain.Enable(True)
            self.slider_offset.Enable(True)
            self.spinctrl_gain.Enable(True)
            self.spinctrl_offset.Enable(True)
        elif (pressure_ok and heatsink_ok):
            # enable power, disable rest
            self.ctl_power.Enable(True)
            self.ctl_hv.Enable(False)
            self.ctl_power.SetBitmap(self.bmp_on if self.power else self.bmp_off)
            self.ctl_hv.SetBitmap(disable_bmp(self.bmp_on) if self.hv else disable_bmp(self.bmp_off))
            self.channel_ctrl.Enable(False)
            self.spinctrl_voltage.Enable(False)
            self.slider_gain.Enable(False)
            self.slider_offset.Enable(False)
            self.spinctrl_gain.Enable(False)
            self.spinctrl_offset.Enable(False)
        else:
            # disable all
            self.ctl_power.Enable(False)
            self.ctl_hv.Enable(False)
            self.ctl_power.SetBitmap(disable_bmp(self.bmp_on) if self.power else disable_bmp(self.bmp_off))
            self.ctl_hv.SetBitmap(disable_bmp(self.bmp_on) if self.hv else disable_bmp(self.bmp_off))
            self.channel_ctrl.Enable(False)
            self.spinctrl_voltage.Enable(False)
            self.slider_gain.Enable(False)
            self.slider_offset.Enable(False)
            self.spinctrl_gain.Enable(False)
            self.spinctrl_offset.Enable(False)

        # Auto BC not implemented yet
        self.btn_auto_bc.Enable(False)

        # Show we are in debug mode
        if self.debug_mode:
            self.power_label.SetLabel("Power\tDEBUG MODE")
            self.power_label.SetForegroundColour(wx.Colour(wx.RED))
        else:
            self.power_label.SetLabel("Power")
            self.power_label.SetForegroundColour(wx.Colour(wx.BLACK))

    @call_in_wx_main
    def refresh(self):
        """
        Refreshes the GUI display values
        """
        # Show settings for temperature, pressure etc
        self.txtbox_output.SetValue("%.2f" % self.output)
        self.txtbox_MPPCTemp.SetValue("%.1f" % self.mppc_temp)
        self.txtbox_sinkTemp.SetValue("%.1f" % self.heat_sink_temp)
        pressure_ok = self.saferange_vacuum_pressure[0] <= self.vacuum_pressure <= self.saferange_vacuum_pressure[1]
        if pressure_ok:
            self.txtbox_vacuumPressure.SetValue("vacuum")
        else:
            self.txtbox_vacuumPressure.SetValue("vented")
        # Check ranges, create notification if necessary
        self.check_saferange(self.txtbox_MPPCTemp, self.mppc_temp, [self.target_temp + self.mppc_temp_rel[0], self.target_temp + self.mppc_temp_rel[1]], "MPCC Temperature", time.time())
        self.check_saferange(self.txtbox_sinkTemp, self.heat_sink_temp, self.saferange_sink_temp, "Heat Sink Temperature")
        self.check_saferange(self.txtbox_vacuumPressure, self.vacuum_pressure, self.saferange_vacuum_pressure, "Vacuum Pressure")

        # Modify controls to show hardware values
        ch2sel = {"R": 0, "G": 1, "B": 2, "Pan": 3}
        try:
            self.channel_ctrl.SetSelection(ch2sel[self.channel])  # fails if it's CHANNEL_OFF
        except:
            pass
        self.slider_gain.SetValue(self.gain)
        self.slider_offset.SetValue(self.offset)
        # Don't refresh text controls that can be changed, it's annoying if you're trying to write
        # Also don't update voltage control when voltage is off, we want to be able to easily turn the
        # voltage on without readjusting the value.
        # After entering a value, the focus will be automatically set to the output textbox, so there
        # is a good chance that the textbox is going to be updated when we're not actively writing in it
        # (this last point is implemented in the event callback functions).
        focus = self.dialog.FindFocus()
<<<<<<< HEAD
        # print(focus, self.spinctrl_offset)
=======
        # All controls will be disabled except the one that's in focus. However, on Windows,
        # the FindFocus() returns a textcontrol object for the spincontrols, so it's not possible
        # to compare them directly (bug in wxpython?). It turns out that the name of this textcontrol
        # inside the spincontrol is always 'text', so we can test for that instead. The result is not
        # perfect, we're now also not updating other spincontrols while typing in one, but
        # this should not be a big issue for now.
        try:
            focus_name = focus.GetName()
        except:
            focus_name = ""
>>>>>>> 2657ee77
        for ctrl, val in [(self.spinctrl_gain, self.gain), (self.spinctrl_offset, self.offset)]:
            if focus != ctrl and focus_name != 'text':
                ctrl.SetValue(round(float(val), 1))
        if self.hv and focus != self.spinctrl_voltage and focus_name != 'text':
            self.spinctrl_voltage.SetValue(round(float(self.voltage), 2))

        # Grey out value in voltage control if voltage button is off.
        # In this case, the actual voltage will be 0, but we still want the previous
        # voltage to be shown, so it's easy to turn it back on again.
        if self.hv:
            self.spinctrl_voltage.SetForegroundColour(wx.BLACK)
        elif not self.hv and focus != self.spinctrl_voltage and focus_name != 'text':
            self.spinctrl_voltage.SetForegroundColour((211, 211, 211))  # light grey
            # Colour is only updated if text is changed, so quickly change to value
            # that is never reached (only in the gui of course) and back, so it's never
            # noticed.
            self.spinctrl_voltage.SetValue(100)
            self.spinctrl_voltage.SetValue(self.voltage_gui)

        # Check the error status
        if self.error != 8:
            if not self.error in self.error_codes:
                msg = wx.adv.NotificationMessage("DELMIC JOLT", message="Jolt reports error code %d" % (self.error,),
                                                 parent=self.dialog, flags=wx.ICON_ERROR)
                msg.Show()

            # this way, the warning message is only displayed when the warning first occurs
            self.error_codes.add(self.error)
        else:
            # errors cleared
            self.error_codes.clear()

        # Update controls
        self.update_controls()

    def do_poll(self):
        """
        This function is run in a thread and handles the polling of the device on a time interval
        """
        try:
            while not self.should_close.is_set():
                # Get new values from the device
                self.output = self.dev.get_output_single_ended()
                self.gain = self.dev.get_gain()
                self.offset = self.dev.get_offset()
                self.voltage = self.dev.get_voltage()
                self.channel = CHANNEL2STR[self.dev.get_channel()]
                self.mppc_temp = self.dev.get_cold_plate_temp()
                self.heat_sink_temp = self.dev.get_hot_plate_temp()
                self.pressure = self.dev.get_vacuum_pressure()
                self.error = self.dev.get_error_status()
                self.itec = self.dev.get_itec()

                logging.info("Gain: %.2f, offset: %.2f, channel: %s, temperature: %.2f, sink temperature: %.2f, " +
                             "pressure: %.2f, voltage: %.2f, output: %.2f, error state: %d, Tec current: %s", self.gain, self.offset,
                             self.channel, self.mppc_temp, self.heat_sink_temp, self.pressure, self.voltage, self.output,
                             self.error, self.itec)

                # Refresh gui with these values
                self.refresh()

                # Wait till the next polling period
                time.sleep(POLL_INTERVAL)

        except Exception as e:
            logging.exception(e)

        finally:
            # ending the thread....
            logging.debug("Exiting polling thread...")

    def excepthook(self, etype, value, trace):
        """ Method to intercept unexpected errors that are not caught
        anywhere else and redirects them to the logger.
        Note that exceptions caught and logged will appear in the text pane,
        but not cause it to pop-up (as this method will not be called).
        """
        # in case of error here, don't call again, it'd create infinite recursion
        if sys and traceback:
            sys.excepthook = sys.__excepthook__

            try:
                exc = traceback.format_exception(etype, value, trace)
                try:
                    remote_tb = value._pyroTraceback
                    rmt_exc = "Remote exception %s" % ("".join(remote_tb),)
                except AttributeError:
                    rmt_exc = ""
                logging.error("".join(exc) + rmt_exc)

            finally:
                # put us back
                sys.excepthook = self.excepthook
        # python is ending... can't rely on anything
        else:
            print("%s: %s\n%s" % (etype, value, trace))

    def showwarning(self, message, category, filename, lineno, file=None, line=None):
        """
        Called when a warning is generated.
        The default behaviour is to write it on stderr, which would lead to it
        being shown as an error.
        """
        warn = warnings.formatwarning(message, category, filename, lineno, line)
        logging.warning(warn)

def installThreadExcepthook():
    """ Workaround for sys.excepthook thread bug
    http://spyced.blogspot.com/2007/06/workaround-for-sysexcepthook-bug.html

    Call once from ``__main__`` before creating any threads.
    """
    init_old = threading.Thread.__init__

    def init(self, *args, **kwargs):
        init_old(self, *args, **kwargs)
        run_old = self.run

        def run_with_except_hook(*args, **kw):
            try:
                run_old(*args, **kw)
            except (KeyboardInterrupt, SystemExit):
                raise
            except Exception:
                sys.excepthook(*sys.exc_info())

        self.run = run_with_except_hook
    threading.Thread.__init__ = init


def main():
    app = JoltApp()
    # Change exception hook so unexpected exception get caught by the logger,
    # and warnings are shown as warnings in the log.
    backup_excepthook, sys.excepthook = sys.excepthook, app.excepthook
    warnings.showwarning = app.showwarning

    app.MainLoop()
    app.Destroy()
    sys.excepthook = backup_excepthook

if __name__ == "__main__":
    installThreadExcepthook()
    main()<|MERGE_RESOLUTION|>--- conflicted
+++ resolved
@@ -277,13 +277,8 @@
         self.dialog.Bind(wx.EVT_SCROLL, self.on_offset_slider, id=xrc.XRCID('slider_offset'))
         self.dialog.Bind(wx.EVT_SPINCTRLDOUBLE, self.on_gain_spin, id=xrc.XRCID('spin_gain'))
         self.dialog.Bind(wx.EVT_SPINCTRLDOUBLE, self.on_offset_spin, id=xrc.XRCID('spin_offset'))
-<<<<<<< HEAD
-        self.dialog.Bind(wx.EVT_TEXT_ENTER, self.on_gain_spin, id=xrc.XRCID('spn_gain'))
-        self.dialog.Bind(wx.EVT_TEXT_ENTER, self.on_offset_spin, id=xrc.XRCID('spn_offset'))
-=======
         self.dialog.Bind(wx.EVT_TEXT_ENTER, self.on_gain_spin, id=xrc.XRCID('spin_gain'))
         self.dialog.Bind(wx.EVT_TEXT_ENTER, self.on_offset_spin, id=xrc.XRCID('spin_offset'))
->>>>>>> 2657ee77
 
         # channel selection
         self.channel_ctrl = xrc.XRCCTRL(self.dialog, 'radio_channel')
@@ -613,9 +608,6 @@
         # is a good chance that the textbox is going to be updated when we're not actively writing in it
         # (this last point is implemented in the event callback functions).
         focus = self.dialog.FindFocus()
-<<<<<<< HEAD
-        # print(focus, self.spinctrl_offset)
-=======
         # All controls will be disabled except the one that's in focus. However, on Windows,
         # the FindFocus() returns a textcontrol object for the spincontrols, so it's not possible
         # to compare them directly (bug in wxpython?). It turns out that the name of this textcontrol
@@ -626,7 +618,6 @@
             focus_name = focus.GetName()
         except:
             focus_name = ""
->>>>>>> 2657ee77
         for ctrl, val in [(self.spinctrl_gain, self.gain), (self.spinctrl_offset, self.offset)]:
             if focus != ctrl and focus_name != 'text':
                 ctrl.SetValue(round(float(val), 1))
